--- conflicted
+++ resolved
@@ -16,12 +16,7 @@
 
 ### Changed Unreleased
 
-<<<<<<< HEAD
-- [#135](https://github.com/FuelLabs/sway-standards/pull/135) Updates standards, examples and CI to latest forc 0.63.1.
-=======
 - [#135](https://github.com/FuelLabs/sway-standards/pull/135) Updates standards, examples and CI to latest forc 0.63.3.
->>>>>>> a477a912
-- Something changed here 2
 
 ### Fixed Unreleased
 
