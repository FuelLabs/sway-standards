# Change Log

All notable changes to this project will be documented in this file.

The format is based on [Keep a Changelog](http://keepachangelog.com/)
and this project adheres to [Semantic Versioning](http://semver.org/).

## [Unreleased]

Description of the upcoming release here.

### Added Unreleased

- Something new here 1
- Something new here 2

### Changed Unreleased

- [#135](https://github.com/FuelLabs/sway-standards/pull/135) Updates standards, examples and CI to latest forc 0.63.3.

### Fixed Unreleased

- [#137](https://github.com/FuelLabs/sway-standards/pull/137) Resolves warnings for SRC-6, SRC-14, and SRC-5 standard examples.
<<<<<<< HEAD
- [#142](https://github.com/FuelLabs/sway-standards/pull/142) Fixes errors in inline documentation for SRC-10, SRC-12, SRC-14, SRC-20, SRC-3, SRC-5, SRC-7 standards.
=======
- [#136](https://github.com/FuelLabs/sway-standards/pull/136) Fixes SRC14 to recommend namespacing all non-standardized storage variables under the SRC14 namespace, fixes typos, and improves markdown in docs and inline documentation.
>>>>>>> d2640412

#### Breaking Unreleased

- Some breaking change here 1
- Some breaking change here 2

## [Version 0.6.0]

### Added v0.6.0

- [#130](https://github.com/FuelLabs/sway-standards/pull/130) Adds the `SetNameEvent`, `SetSymbolEvent`, `SetDecimalsEvent` and `TotalSupplyEvent` to the SRC-20 standard.
- [#130](https://github.com/FuelLabs/sway-standards/pull/130) Adds the `SetMetadataEvent` to the SRC-7 standard.

### Changed v0.6.0

- [#130](https://github.com/FuelLabs/sway-standards/pull/130) Splits examples into seperate workspace projects for improved continuous integration.
- [#139](https://github.com/FuelLabs/sway-standards/pull/139) Prepares for the v0.6.0 release.

### Breaking v0.6.0

- [#131](https://github.com/FuelLabs/sway-standards/pull/131) Makes the SRC-3 `mint()` function's `SubId` argument an `Option`.

Before:

```sway
mint(Identity::Address(Address::zero()), SubId::zero(), 100);
```

After:

```sway
mint(Identity::Address(Address::zero()), Some(SubId::zero()), 100);
```

## [Version 0.5.2]

### Changed v0.5.2

- [#126](https://github.com/FuelLabs/sway-standards/pull/126) Prepares for v0.5.2 release.

### Fixed v0.5.2

- [#121](https://github.com/FuelLabs/sway-standards/pull/121) Fixes the `deposit` function in the SRC-6 standard, uses try_read instead of read in order to allow first time deposits to a vault.
- [#122](https://github.com/FuelLabs/sway-standards/pull/122) Fixes the SRC-6 example contract from a critical bug where the contract can be drained.
- [#124](https://github.com/FuelLabs/sway-standards/pull/124) Fixes compiler warnings for libraries

## [Version 0.5.1]

### Added v0.5.1

- [#107](https://github.com/FuelLabs/sway-standards/pull/107) Adds the `proxy_owner()` function to the SRC-14 standard.
- [#104](https://github.com/FuelLabs/sway-standards/pull/104) Adds the CHANGELOG.md file to Sway-Standards.
- [#110](https://github.com/FuelLabs/sway-standards/pull/110) Adds the `proxy_target()` function to the SRC-14 standard.
- [#103](https://github.com/FuelLabs/sway-standards/pull/103) Adds Sway-Standards to the [docs hub](https://docs.fuel.network/docs/sway-standards/).

### Changed v0.5.1

- [#103](https://github.com/FuelLabs/sway-standards/pull/103) Removes standards in the `./SRC` folder in favor of `./docs`.
- [#106](https://github.com/FuelLabs/sway-standards/pull/106) Updates links from the Sway Book to Docs Hub.
- [#120](https://github.com/FuelLabs/sway-standards/pull/120) Updates repository to forc v0.61.0 and uses new namespace in SRC-14 example.

### Fixed v0.5.1

- [#107](https://github.com/FuelLabs/sway-standards/pull/107) resolves the conflict when SRC-5's `owner()` function is used in both the proxy and target contract in the SRC-14 standard.
- [#99](https://github.com/FuelLabs/sway-standards/pull/99) Fixes links and typos in the SRC-14 standard.
- [#112](https://github.com/FuelLabs/sway-standards/pull/112) Fixes inline documentation code in the SRC-3 standard.
- [#115](https://github.com/FuelLabs/sway-standards/pull/115) Hotfixes the Cargo.toml version to the v0.5.1 release.

### Breaking v0.5.1

- [#110](https://github.com/FuelLabs/sway-standards/pull/110) Breaks the `SRC14` abi by adding the `proxy_target()` function. This will need to be added to any SRC14 implementation. The new abi is as follows:

```sway
abi SRC14 {
    #[storage(read, write)]
    fn set_proxy_target(new_target: ContractId);
    #[storage(read)]
    fn proxy_target() -> Option<ContractId>;
}
```<|MERGE_RESOLUTION|>--- conflicted
+++ resolved
@@ -21,11 +21,8 @@
 ### Fixed Unreleased
 
 - [#137](https://github.com/FuelLabs/sway-standards/pull/137) Resolves warnings for SRC-6, SRC-14, and SRC-5 standard examples.
-<<<<<<< HEAD
+- [#136](https://github.com/FuelLabs/sway-standards/pull/136) Fixes SRC14 to recommend namespacing all non-standardized storage variables under the SRC14 namespace, fixes typos, and improves markdown in docs and inline documentation.
 - [#142](https://github.com/FuelLabs/sway-standards/pull/142) Fixes errors in inline documentation for SRC-10, SRC-12, SRC-14, SRC-20, SRC-3, SRC-5, SRC-7 standards.
-=======
-- [#136](https://github.com/FuelLabs/sway-standards/pull/136) Fixes SRC14 to recommend namespacing all non-standardized storage variables under the SRC14 namespace, fixes typos, and improves markdown in docs and inline documentation.
->>>>>>> d2640412
 
 #### Breaking Unreleased
 
