--- conflicted
+++ resolved
@@ -11,19 +11,7 @@
 
 ### Added Unreleased
 
-<<<<<<< HEAD
 - Something new here
-
-### Changed Unreleased
-
-- Something new here
-
-### Fixed Unreleased
-
-- [#122](https://github.com/FuelLabs/sway-standards/pull/122) Fixes the SRC-6 example contract from a critical bug where the contract can be drained.
-=======
-- Something new here 1
-- Something new here 2
 
 ### Changed Unreleased
 
@@ -33,12 +21,12 @@
 ### Fixed Unreleased
 
 - [#121](https://github.com/FuelLabs/sway-standards/pull/121) Fixes the `deposit` function in the SRC-6 standard, uses try_read instead of read in order to allow first time deposits to a vault.
+- [#122](https://github.com/FuelLabs/sway-standards/pull/122) Fixes the SRC-6 example contract from a critical bug where the contract can be drained.
 
-#### Breaking Unreleased
+### Breaking Unreleased
 
 - Some breaking change here 1
 - Some breaking change here 2
->>>>>>> b0e99a6c
 
 ## [Version 0.5.1]
 
