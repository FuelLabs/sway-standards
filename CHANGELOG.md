--- conflicted
+++ resolved
@@ -9,13 +9,8 @@
 
 ### Added
 
-<<<<<<< HEAD
 - Something new here 1
 - Something new here 2
-=======
-- [#152](https://github.com/FuelLabs/sway-standards/pull/152) Adds inline documentation examples to the SRC-6 standard.
-- [#159](https://github.com/FuelLabs/sway-standards/pull/159) Adds the SRC-15 standard.
->>>>>>> e7d3617b
 
 ### Changed
 
@@ -34,9 +29,14 @@
 
 ## [Version 0.6.2]
 
+### New Standards v0.6.2
+
+- [#159](https://github.com/FuelLabs/sway-standards/pull/159) Defines the SRC-15; Offchain Metadata Standard.
+
 ### Added v0.6.2
 
 - [#152](https://github.com/FuelLabs/sway-standards/pull/152) Adds inline documentation examples to the SRC-6 standard.
+- [#159](https://github.com/FuelLabs/sway-standards/pull/159) Adds the SRC-15 standard files and docs.
 - [#162](https://github.com/FuelLabs/sway-standards/pull/162) Adds link checker to CI.
 
 ### Changed v0.6.2
