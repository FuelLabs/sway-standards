--- conflicted
+++ resolved
@@ -11,12 +11,8 @@
 
 ### Added
 
-<<<<<<< HEAD
 - Something new here 1
 - Something new here 2
-=======
-- None
->>>>>>> 5b501cf5
 
 ### Changed
 
@@ -25,14 +21,8 @@
 
 ### Fixed
 
-<<<<<<< HEAD
 - Some fix here 1
 - Some fix here 2
-=======
-- [#137](https://github.com/FuelLabs/sway-standards/pull/137) Resolves warnings for SRC-6, SRC-14, and SRC-5 standard examples.
-- [#136](https://github.com/FuelLabs/sway-standards/pull/136) Fixes SRC14 to recommend namespacing all non-standardized storage variables under the SRC14 namespace, fixes typos, and improves markdown in docs and inline documentation.
-- [#142](https://github.com/FuelLabs/sway-standards/pull/142) Fixes errors in inline documentation for SRC-10, SRC-12, SRC-14, SRC-20, SRC-3, SRC-5, SRC-7 standards.
->>>>>>> 5b501cf5
 
 #### Breaking
 
@@ -45,7 +35,7 @@
 
 ### Added v0.6.1
 
-- [#144](https://github.com/FuelLabs/sway-standards/pull/144) Adds the following helper functions for `Metadata` to check and return the underlying type: `as_string()`, `is_string()`, `as_bytes()`, `is_bytes()`, `as_b256()`, `is_u64()`, `as_u64()`.
+- None
 
 ### Changed v0.6.1
 
@@ -56,6 +46,7 @@
 
 - [#137](https://github.com/FuelLabs/sway-standards/pull/137) Resolves warnings for SRC-6, SRC-14, and SRC-5 standard examples.
 - [#136](https://github.com/FuelLabs/sway-standards/pull/136) Fixes SRC14 to recommend namespacing all non-standardized storage variables under the SRC14 namespace, fixes typos, and improves markdown in docs and inline documentation.
+- [#142](https://github.com/FuelLabs/sway-standards/pull/142) Fixes errors in inline documentation for SRC-10, SRC-12, SRC-14, SRC-20, SRC-3, SRC-5, SRC-7 standards.
 
 ## [Version 0.6.0]
 
