--- conflicted
+++ resolved
@@ -37,11 +37,7 @@
 impl SRC14Extension for Contract {
     #[storage(read)]
     fn proxy_owner() -> State {
-<<<<<<< HEAD
-         storage::SRC14.owner.read()
-=======
         storage::SRC14.owner.read()
->>>>>>> a477a912
     }
 }
 
