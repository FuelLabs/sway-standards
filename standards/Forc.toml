--- conflicted
+++ resolved
@@ -1,6 +1,2 @@
 [workspace]
-<<<<<<< HEAD
-members = ["src_3", "src_5", "src_6", "src_20"]
-=======
-members = ["src_3", "src_5", "src_7", "src_20"]
->>>>>>> d541e936
+members = ["src_3", "src_5", "src_6", "src_7", "src_20"]