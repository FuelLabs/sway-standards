[workspace]
<<<<<<< HEAD
members = ["src_3", "src_5"]
=======
members = ["src_5", "src_20"]
>>>>>>> a55b8a28
<|MERGE_RESOLUTION|>--- conflicted
+++ resolved
@@ -1,6 +1,2 @@
 [workspace]
-<<<<<<< HEAD
-members = ["src_3", "src_5"]
-=======
-members = ["src_5", "src_20"]
->>>>>>> a55b8a28
+members = ["src_3", "src_5", "src_20"]