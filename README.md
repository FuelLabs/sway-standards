--- conflicted
+++ resolved
@@ -9,13 +9,8 @@
     <a href="https://github.com/FuelLabs/sway-standards/actions/workflows/ci.yml" alt="CI">
         <img src="https://github.com/FuelLabs/sway-standards/actions/workflows/ci.yml/badge.svg" />
     </a>
-<<<<<<< HEAD
-    <a href="https://crates.io/crates/forc/0.63.1" alt="forc">
-        <img src="https://img.shields.io/badge/forc-v0.63.1-orange" />
-=======
     <a href="https://crates.io/crates/forc/0.63.3" alt="forc">
         <img src="https://img.shields.io/badge/forc-v0.63.3-orange" />
->>>>>>> a477a912
     </a>
     <a href="./LICENSE" alt="forc">
         <img src="https://img.shields.io/github/license/FuelLabs/sway-standards" />
@@ -167,11 +162,7 @@
 Example of a SRC-14 implementation that also implements [SRC-5](https://docs.fuel.network/docs/sway-standards/src-5-ownership/).
 
 > **Note**
-<<<<<<< HEAD
-> All standards currently use `forc v0.63.1`.
-=======
 > All standards currently use `forc v0.63.3`.
->>>>>>> a477a912
 
 <!-- TODO:
 ## Contributing
