<p align="center">
    <picture>
        <source media="(prefers-color-scheme: dark)" srcset=".docs/sway-standards-logo-dark-theme.png">
        <img alt="Sway Standards logo" width="400px" src=".docs/sway-standards-logo-light-theme.png">
    </picture>
</p>

<p align="center">
    <a href="https://github.com/FuelLabs/sway-standards/actions/workflows/ci.yml" alt="CI">
        <img src="https://github.com/FuelLabs/sway-standards/actions/workflows/ci.yml/badge.svg" />
    </a>
    <a href="https://crates.io/crates/forc/0.48.1" alt="forc">
        <img src="https://img.shields.io/badge/forc-v0.48.1-orange" />
    </a>
    <a href="./LICENSE" alt="forc">
        <img src="https://img.shields.io/github/license/FuelLabs/sway-standards" />
    </a>
    <a href="https://discord.gg/xfpK4Pe">
        <img src="https://img.shields.io/discord/732892373507375164?color=6A7EC2&logo=discord&logoColor=ffffff&labelColor=6A7EC2&label=Discord" />
    </a>
</p>

## Overview

The purpose of this repository is to contain standards for the Sway Language which users can import and use. 

Standards in this repository may be in various stages of development. Use of draft standards and feedback on the proposed standards is encouraged. To use a draft, search for a standard using the appropriate GitHub label and implement the standard abi into your contract. 

If you don't find what you're looking for, feel free to create an issue and propose a new standard!

> **Note**
> Sway is a language under heavy development therefore the standards may not be the most ergonomic. Over time they should receive updates / improvements in order to demonstrate how Sway can be used in real use cases.

## Standards

### Native Assets

- [SRC-20; Token Standard](./standards/src20-token/) defines the implementation of a standard API for [Native Assets](https://docs.fuel.network/docs/sway/blockchain-development/native_assets) using the Sway Language.
- [SRC-3; Mint and Burn](./standards/src3-mint-burn/) is used to enable mint and burn functionality for Native Assets.
- [SRC-7; Arbitrary Asset Metadata Standard](./standards/src7-metadata/) is used to store metadata for [Native Assets](https://docs.fuel.network/docs/sway/blockchain-development/native_assets).
- [SRC-9; Metadata Keys Standard](./standards/src9-metadata-keys/) is used to store standardized metadata keys for [Native Assets](https://docs.fuel.network/docs/sway/blockchain-development/native_assets) in combination with the SRC-7 standard.
- [SRC-6; Vault Standard](./standards/src6-vault/) defines the implementation of a standard API for token vaults developed in Sway.

### Access Control

- [SRC-5; Ownership Standard](./standards/src5-ownership/) is used to restrict function calls to admin users in contracts.

### Bridge

- [SRC-8; Bridged Asset](./standards/src8-bridged-asset/) defines the metadata required for an asset bridged to the Fuel Network.

### Documentation

- [SRC-2; Inline Documentation](./standards/src2-inline-docs/) defines how to document your Sway files.


## Using a standard

To import a standard the following should be added to the project's `Forc.toml` file under `[dependencies]` with the most recent release:

```rust
standard = { git = "https://github.com/FuelLabs/sway-standards", tag = "v0.1.0" }
```

You may then import your desired standard in your Sway Smart Contract as so:

```rust
use standard::<standard_abi>;
```

For example, to import the SRC-20 Token Standard use the following statements in your `Forc.toml` and Sway Smart Contract file respectively:

```rust
<<<<<<< HEAD
src20 = { git = "https://github.com/FuelLabs/sway-standards", tag = "v0.1.0" }
=======
src20 = { git = "https://github.com/FuelLabs/sway-standards", tag = "v0.3.0"}
>>>>>>> 7492dd3a
```

```rust
use src20::SRC20;
```

### Examples of Standards

Minimal example implementations for every standard can be found in the [`examples/`](./examples/) folder.

#### SRC-20; Token Standard Examples

##### - [Single Native Assset](./examples/src20-token/single_asset/src/single_asset.sw)

Example of the SRC-20 implementation where a contract contains a single asset with one `SubId`. This implementation is recommended for users that intend to deploy a single asset with their contract.

##### - [Multi Native Asset](./examples/src20-token/multi_asset/src/multi_asset.sw)

Example of the SRC-20 implementation where a contract contains multiple assets with differing `SubId`s. This implementation is recommended for users that intend to deploy multiple assets with their contract.

#### SRC-3; Mint and Burn Standard Examples

##### - [Single Native Asset](./examples/src3-mint-burn/single_asset/src/single_asset.sw)

Example of the SRC-3 implementation where a contract only mints a single asset with one `SubId`.

##### - [Multi Native Asset](./examples/src3-mint-burn/multi_asset/src/multi_asset.sw)

Example of the SRC-3 implementation where a contract mints multiple assets with differing `SubId`s.

#### SRC-5; Ownership Examples

##### - [Uninitalized](./examples/src5-ownership/uninitialized_example/src/uninitialized_example.sw)

Example of the SRC-5 implementation where a contract does not have an owner set at compile time with the intent to set it during runtime.

##### - [Initialized](./examples/src5-ownership/initialized_example/src/initialized_example.sw)

Example of the SRC-5 implementation where a contract has an owner set at compile time.

#### SRC-6; Vault Standard Examples

##### [Multi Token Vault](./examples/src6-vault/multi_token_vault/)

A basic implementation of the vault standard that supports any number of sub vaults being created for every AssetId.

##### [Single Token Vault](./examples/src6-vault/single_token_vault/)

A basic implementation of the vault standard demonstrating how to restrict deposits and withdrawals to a single AssetId.

##### [Single Token Single Sub Vault](./examples/src6-vault/single_token_single_sub_vault/)

A basic implementation of the vault standard demonstrating how to restrict deposits and withdrawals to a single AssetId, and to a single Sub vault.

#### SRC-7; Arbitrary Asset Metadata Standard Examples

##### - [Single Native Asset](./examples/src7-metadata/single_asset/src/single_asset.sw)

Example of the SRC-7 implementation where metadata exists for only a single asset with one `SubId`.

##### - [Mutli Native Asset](./examples/src7-metadata/multi_asset/src/multi_asset.sw)

Example of the SRC-7 implementation where metadata exists for multiple assets with differing `SubId`s.

> **Note**
> All standards currently use `forc v0.48.1`.

<!-- TODO:
## Contributing

Check out the [book](https://fuellabs.github.io/sway-libs/book/index.html) for more info! 
-->

> **Note**
> The key words “MUST”, “MUST NOT”, “REQUIRED”, “SHALL”, “SHALL NOT”, “SHOULD”, “SHOULD NOT”, “RECOMMENDED”, “MAY”, and “OPTIONAL” in these documents are to be interpreted as described in RFC 2119: https://www.ietf.org/rfc/rfc2119.txt<|MERGE_RESOLUTION|>--- conflicted
+++ resolved
@@ -71,11 +71,7 @@
 For example, to import the SRC-20 Token Standard use the following statements in your `Forc.toml` and Sway Smart Contract file respectively:
 
 ```rust
-<<<<<<< HEAD
-src20 = { git = "https://github.com/FuelLabs/sway-standards", tag = "v0.1.0" }
-=======
-src20 = { git = "https://github.com/FuelLabs/sway-standards", tag = "v0.3.0"}
->>>>>>> 7492dd3a
+src20 = { git = "https://github.com/FuelLabs/sway-standards", tag = "v0.3.0" }
 ```
 
 ```rust
