<p align="center">
    <picture>
        <source media="(prefers-color-scheme: dark)" srcset=".docs/sway-standards-logo-dark-theme.png">
        <img alt="Sway Standards logo" width="400px" src=".docs/sway-standards-logo-light-theme.png">
    </picture>
</p>

<p align="center">
    <a href="https://github.com/FuelLabs/sway-standards/actions/workflows/ci.yml" alt="CI">
        <img src="https://github.com/FuelLabs/sway-standards/actions/workflows/ci.yml/badge.svg" />
    </a>
    <a href="https://crates.io/crates/forc/0.48.1" alt="forc">
        <img src="https://img.shields.io/badge/forc-v0.48.1-orange" />
    </a>
    <a href="./LICENSE" alt="forc">
        <img src="https://img.shields.io/github/license/FuelLabs/sway-standards" />
    </a>
    <a href="https://discord.gg/xfpK4Pe">
        <img src="https://img.shields.io/discord/732892373507375164?color=6A7EC2&logo=discord&logoColor=ffffff&labelColor=6A7EC2&label=Discord" />
    </a>
</p>

## Overview

The purpose of this repository is to contain standards for the Sway Language which users can import and use. 

Standards in this repository may be in various stages of development. Use of draft standards and feedback on the proposed standards is encouraged. To use a draft, search for a standard using the appropriate GitHub label and implement the standard abi into your contract. 

If you don't find what you're looking for, feel free to create an issue and propose a new standard!

> **Note**
> Sway is a language under heavy development therefore the standards may not be the most ergonomic. Over time they should receive updates / improvements in order to demonstrate how Sway can be used in real use cases.

## Standards

<<<<<<< HEAD
- [SRC-20; Token Standard](./standards/src_20/) defines the implementation of a standard API for [Native Assets](https://docs.fuel.network/docs/sway/blockchain-development/native_assets) using the Sway Language.
- [SRC-2; Inline Documentation](./standards/src_2/) defines how to document your Sway files.
- [SRC-3; Mint and Burn](./standards/src_3/) is used to enable mint and burn functionality for Native Assets.
- [SRC-5; Ownership Standard](./standards/src_5/) is used to restrict function calls to admin users in contracts.
- [SRC-7; Arbitrary Asset Metadata Standard](./standards/src_7/) is used to store metadata for [Native Assets](https://docs.fuel.network/docs/sway/blockchain-development/native_assets).
- [SRC-9; Metadata Keys Standard](./standards/src_9/) is used to store standardized metadata keys for [Native Assets](https://fuellabs.github.io/sway/v0.44.0/book/blockchain-development/native_assets.html) in combination with the SRC-7 standard.
- [SRC-10; Native Bridge Standard](./standards/src10-native-bridge/) defines the standard API for the Native Bridge between the Fuel Chain and the canonical base chain.
=======
### Native Assets

- [SRC-20; Token Standard](./standards/src20-token/) defines the implementation of a standard API for [Native Assets](https://docs.fuel.network/docs/sway/blockchain-development/native_assets) using the Sway Language.
- [SRC-3; Mint and Burn](./standards/src3-mint-burn/) is used to enable mint and burn functionality for Native Assets.
- [SRC-7; Arbitrary Asset Metadata Standard](./standards/src7-metadata/) is used to store metadata for [Native Assets](https://docs.fuel.network/docs/sway/blockchain-development/native_assets).
- [SRC-9; Metadata Keys Standard](./standards/src9-metadata-keys/) is used to store standardized metadata keys for [Native Assets](https://docs.fuel.network/docs/sway/blockchain-development/native_assets) in combination with the SRC-7 standard.
- [SRC-6; Vault Standard](./standards/src6-vault/) defines the implementation of a standard API for token vaults developed in Sway.

### Access Control

- [SRC-5; Ownership Standard](./standards/src5-ownership/) is used to restrict function calls to admin users in contracts.

### Bridge

- [SRC-8; Bridged Asset](./standards/src8-bridged-asset/) defines the metadata required for an asset bridged to the Fuel Network.

### Documentation

- [SRC-2; Inline Documentation](./standards/src2-inline-docs/) defines how to document your Sway files.

>>>>>>> 77cdc140

## Using a standard

To import a standard the following should be added to the project's `Forc.toml` file under `[dependencies]` with the most recent release:

```rust
standard = { git = "https://github.com/FuelLabs/sway-standards", tag = "v0.1.0" }
```

You may then import your desired standard in your Sway Smart Contract as so:

```rust
use standard::<standard_abi>;
```

For example, to import the SRC-20 Token Standard use the following statements in your `Forc.toml` and Sway Smart Contract file respectively:

```rust
src20 = { git = "https://github.com/FuelLabs/sway-standards", tag = "v0.3.0" }
```

```rust
use src20::SRC20;
```

### Examples of Standards

Minimal example implementations for every standard can be found in the [`examples/`](./examples/) folder.

#### SRC-20; Token Standard Examples

##### - [Single Native Assset](./examples/src20-token/single_asset/src/single_asset.sw)

Example of the SRC-20 implementation where a contract contains a single asset with one `SubId`. This implementation is recommended for users that intend to deploy a single asset with their contract.

##### - [Multi Native Asset](./examples/src20-token/multi_asset/src/multi_asset.sw)

Example of the SRC-20 implementation where a contract contains multiple assets with differing `SubId`s. This implementation is recommended for users that intend to deploy multiple assets with their contract.

#### SRC-3; Mint and Burn Standard Examples

##### - [Single Native Asset](./examples/src3-mint-burn/single_asset/src/single_asset.sw)

Example of the SRC-3 implementation where a contract only mints a single asset with one `SubId`.

##### - [Multi Native Asset](./examples/src3-mint-burn/multi_asset/src/multi_asset.sw)

Example of the SRC-3 implementation where a contract mints multiple assets with differing `SubId`s.

#### SRC-5; Ownership Examples

##### - [Uninitalized](./examples/src5-ownership/uninitialized_example/src/uninitialized_example.sw)

Example of the SRC-5 implementation where a contract does not have an owner set at compile time with the intent to set it during runtime.

##### - [Initialized](./examples/src5-ownership/initialized_example/src/initialized_example.sw)

Example of the SRC-5 implementation where a contract has an owner set at compile time.

#### SRC-6; Vault Standard Examples

##### [Multi Token Vault](./examples/src6-vault/multi_token_vault/)

A basic implementation of the vault standard that supports any number of sub vaults being created for every AssetId.

##### [Single Token Vault](./examples/src6-vault/single_token_vault/)

A basic implementation of the vault standard demonstrating how to restrict deposits and withdrawals to a single AssetId.

##### [Single Token Single Sub Vault](./examples/src6-vault/single_token_single_sub_vault/)

A basic implementation of the vault standard demonstrating how to restrict deposits and withdrawals to a single AssetId, and to a single Sub vault.

#### SRC-7; Arbitrary Asset Metadata Standard Examples

##### - [Single Native Asset](./examples/src7-metadata/single_asset/src/single_asset.sw)

Example of the SRC-7 implementation where metadata exists for only a single asset with one `SubId`.

##### - [Mutli Native Asset](./examples/src7-metadata/multi_asset/src/multi_asset.sw)

Example of the SRC-7 implementation where metadata exists for multiple assets with differing `SubId`s.

> **Note**
> All standards currently use `forc v0.48.1`.

<!-- TODO:
## Contributing

Check out the [book](https://fuellabs.github.io/sway-libs/book/index.html) for more info! 
-->

> **Note**
> The key words “MUST”, “MUST NOT”, “REQUIRED”, “SHALL”, “SHALL NOT”, “SHOULD”, “SHOULD NOT”, “RECOMMENDED”, “MAY”, and “OPTIONAL” in these documents are to be interpreted as described in RFC 2119: https://www.ietf.org/rfc/rfc2119.txt<|MERGE_RESOLUTION|>--- conflicted
+++ resolved
@@ -33,15 +33,6 @@
 
 ## Standards
 
-<<<<<<< HEAD
-- [SRC-20; Token Standard](./standards/src_20/) defines the implementation of a standard API for [Native Assets](https://docs.fuel.network/docs/sway/blockchain-development/native_assets) using the Sway Language.
-- [SRC-2; Inline Documentation](./standards/src_2/) defines how to document your Sway files.
-- [SRC-3; Mint and Burn](./standards/src_3/) is used to enable mint and burn functionality for Native Assets.
-- [SRC-5; Ownership Standard](./standards/src_5/) is used to restrict function calls to admin users in contracts.
-- [SRC-7; Arbitrary Asset Metadata Standard](./standards/src_7/) is used to store metadata for [Native Assets](https://docs.fuel.network/docs/sway/blockchain-development/native_assets).
-- [SRC-9; Metadata Keys Standard](./standards/src_9/) is used to store standardized metadata keys for [Native Assets](https://fuellabs.github.io/sway/v0.44.0/book/blockchain-development/native_assets.html) in combination with the SRC-7 standard.
-- [SRC-10; Native Bridge Standard](./standards/src10-native-bridge/) defines the standard API for the Native Bridge between the Fuel Chain and the canonical base chain.
-=======
 ### Native Assets
 
 - [SRC-20; Token Standard](./standards/src20-token/) defines the implementation of a standard API for [Native Assets](https://docs.fuel.network/docs/sway/blockchain-development/native_assets) using the Sway Language.
@@ -57,12 +48,11 @@
 ### Bridge
 
 - [SRC-8; Bridged Asset](./standards/src8-bridged-asset/) defines the metadata required for an asset bridged to the Fuel Network.
+- [SRC-10; Native Bridge Standard](./standards/src10-native-bridge/) defines the standard API for the Native Bridge between the Fuel Chain and the canonical base chain.
 
 ### Documentation
 
 - [SRC-2; Inline Documentation](./standards/src2-inline-docs/) defines how to document your Sway files.
-
->>>>>>> 77cdc140
 
 ## Using a standard
 
