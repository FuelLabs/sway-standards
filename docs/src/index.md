# Sway Standards

The purpose of the Sway Standards [repository](https://github.com/FuelLabs/sway-standards) is to contain standards for the Sway Language which users can import and use.

Standards in this repository may be in various stages of development. Use of draft standards and feedback on the proposed standards is encouraged. To use a draft, search for a standard using the appropriate GitHub label and implement the standard ABI into your contract.

If you don't find what you're looking for, feel free to create an issue and propose a new standard!

> **Note**
<<<<<<< HEAD
> All standards currently use `forc v0.63.1`.
=======
> All standards currently use `forc v0.63.3`.
>>>>>>> a477a912

## Using a standard

To import a standard the following should be added to the project's `Forc.toml` file under `[dependencies]` with the most recent release:

```toml
standards = { git = "https://github.com/FuelLabs/sway-standards", tag = "v0.6.0" }
```

> **NOTE:**
> Be sure to set the tag to the latest release.

You may then import your desired standard in your Sway Smart Contract as so:

```sway
use standards::<standard>::<standard_abi>;
```

For example, to import the SRC-20 Native Asset Standard use the following statement in your Sway Smart Contract file:

```sway
use standards::src20::SRC20;
```

## Standards

### Native Assets

- [SRC-20; Native Asset Standard](./src-20-native-asset.md) defines the implementation of a standard API for [Native Assets](https://docs.fuel.network/docs/sway/blockchain-development/native_assets) using the Sway Language.
- [SRC-3; Mint and Burn](./src-3-minting-and-burning.md) is used to enable mint and burn functionality for fungible assets.
- [SRC-7; Arbitrary Asset Metadata Standard](./src-7-asset-metadata.md) is used to store metadata for [Native Assets](https://docs.fuel.network/docs/sway/blockchain-development/native_assets).
- [SRC-9; Metadata Keys Standard](./src-9-metadata-keys.md) is used to store standardized metadata keys for [Native Assets](https://docs.fuel.network/docs/sway/blockchain-development/native_assets) in combination with the SRC-7 standard.
- [SRC-6; Vault Standard](./src-6-vault.md) defines the implementation of a standard API for asset vaults developed in Sway.
- [SRC-13; Soulbound Address](./src-13-soulbound-address.md) defines the implementation of a soulbound address.

### Security and Access Control

- [SRC-5; Ownership Standard](./src-5-ownership.md) is used to restrict function calls to admin users in contracts.
- [SRC-11; Security Information Standard](./src-11-security-information.md) is used to make communication information readily available in the case white hat hackers find a vulnerability in a contract.

### Contracts

- [SRC-12; Contract Factory](./src-12-contract-factory.md) defines the implementation of a standard API for contract factories.
- [SRC-14; Simple Upgradeable Proxies](./src-14-simple-upgradeable-proxies.md) defines the implementation of an upgradeable proxy contract.

### Bridge

- [SRC-8; Bridged Asset](./src-8-bridged-asset.md) defines the metadata required for an asset bridged to the Fuel Network.
- [SRC-10; Native Bridge Standard](./src-10-native-bridge.md) defines the standard API for the Native Bridge between the Fuel Chain and the canonical base chain.

### Documentation

- [SRC-2; Inline Documentation](./src-2-inline-documentation.md) defines how to document your Sway files.<|MERGE_RESOLUTION|>--- conflicted
+++ resolved
@@ -7,11 +7,7 @@
 If you don't find what you're looking for, feel free to create an issue and propose a new standard!
 
 > **Note**
-<<<<<<< HEAD
-> All standards currently use `forc v0.63.1`.
-=======
 > All standards currently use `forc v0.63.3`.
->>>>>>> a477a912
 
 ## Using a standard
 
