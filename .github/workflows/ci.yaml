name: CI

on:
  push:
    branches:
      - master
  pull_request:
  release:
    types: [published]

concurrency:
  group: ${{ github.workflow }}-${{ github.event.pull_request.number || github.ref }}
  cancel-in-progress: true

env:
  CARGO_TERM_COLOR: always
  REGISTRY: ghcr.io
<<<<<<< HEAD
  RUST_VERSION: 1.79.0
  FORC_VERSION: 0.62.0
  CORE_VERSION: 0.26.0
=======
  RUST_VERSION: 1.80.1
  FORC_VERSION: 0.63.3
  CORE_VERSION: 0.34.0
>>>>>>> 29986f15
  PATH_TO_SCRIPTS: .github/scripts

jobs:
  build-sway-standards:
      runs-on: ubuntu-latest
      
      steps:
        - name: Checkout repository
          uses: actions/checkout@v2

        - name: Install Rust toolchain
          uses: actions-rs/toolchain@v1
          with:
            profile: minimal
            toolchain: ${{ env.RUST_VERSION }}
            override: true

        - name: Init cache
          uses: Swatinem/rust-cache@v1

        - name: Install a modern linker (mold)
          uses: rui314/setup-mold@v1

        - name: Force Rust to use mold globally for compilation
          run: |
            touch ~/.cargo/config.toml
            echo "[target.x86_64-unknown-linux-gnu]" > ~/.cargo/config.toml
            echo 'linker = "clang"' >> ~/.cargo/config.toml
            echo 'rustflags = ["-C", "link-arg=-fuse-ld=/usr/local/bin/mold"]' >> ~/.cargo/config.toml

        - name: Install rustfmt
          run: rustup component add rustfmt

        - name: Install Fuel toolchain
          uses: FuelLabs/action-fuel-toolchain@v0.6.0
          with:
            name: my-toolchain
            components: forc@${{ env.FORC_VERSION }}, fuel-core@${{ env.CORE_VERSION }}

        - name: Check Sway Formatting Standards
          run: forc fmt --path standards --check

        - name: Build All Standards
          run: forc build --error-on-warnings --path standards --release

  build-examples:
      runs-on: ubuntu-latest

      strategy:
          matrix:
            project:
              [
                "examples/src3-mint-burn",
                "examples/src5-ownership",
                "examples/src6-vault",
                "examples/src7-metadata",
                "examples/src11-security-information",
                "examples/src12-contract-factory",
                "examples/src14-simple-proxy",
                "examples/src20-native-asset",
              ]
      
      steps:
        - name: Checkout repository
          uses: actions/checkout@v2

        - name: Install Rust toolchain
          uses: actions-rs/toolchain@v1
          with:
            profile: minimal
            toolchain: ${{ env.RUST_VERSION }}
            override: true

        - name: Init cache
          uses: Swatinem/rust-cache@v1

        - name: Install a modern linker (mold)
          uses: rui314/setup-mold@v1

        - name: Force Rust to use mold globally for compilation
          run: |
            touch ~/.cargo/config.toml
            echo "[target.x86_64-unknown-linux-gnu]" > ~/.cargo/config.toml
            echo 'linker = "clang"' >> ~/.cargo/config.toml
            echo 'rustflags = ["-C", "link-arg=-fuse-ld=/usr/local/bin/mold"]' >> ~/.cargo/config.toml

        - name: Install rustfmt
          run: rustup component add rustfmt

        - name: Install Fuel toolchain
          uses: FuelLabs/action-fuel-toolchain@v0.6.0
          with:
            name: my-toolchain
            components: forc@${{ env.FORC_VERSION }}, fuel-core@${{ env.CORE_VERSION }}

        - name: Check Sway Formatting Examples
          run: forc fmt --path ${{ matrix.project }} --check

        - name: Build All Examples
<<<<<<< HEAD
          run: forc build --path examples --release
          
        - name: Run Cargo Tests
          run: cargo test
=======
          run: forc build --path ${{ matrix.project }} --release
>>>>>>> 29986f15
<|MERGE_RESOLUTION|>--- conflicted
+++ resolved
@@ -15,15 +15,9 @@
 env:
   CARGO_TERM_COLOR: always
   REGISTRY: ghcr.io
-<<<<<<< HEAD
-  RUST_VERSION: 1.79.0
-  FORC_VERSION: 0.62.0
-  CORE_VERSION: 0.26.0
-=======
   RUST_VERSION: 1.80.1
   FORC_VERSION: 0.63.3
   CORE_VERSION: 0.34.0
->>>>>>> 29986f15
   PATH_TO_SCRIPTS: .github/scripts
 
 jobs:
@@ -123,11 +117,7 @@
           run: forc fmt --path ${{ matrix.project }} --check
 
         - name: Build All Examples
-<<<<<<< HEAD
-          run: forc build --path examples --release
+          run: forc build --path ${{ matrix.project }} --release
           
         - name: Run Cargo Tests
-          run: cargo test
-=======
-          run: forc build --path ${{ matrix.project }} --release
->>>>>>> 29986f15
+          run: cargo test